from typing import TYPE_CHECKING, Union

import torch
from peft import LoraConfig, LoraModel, PeftModel, TaskType, get_peft_model
from transformers import AutoModelForVision2Seq
from transformers.integrations import is_deepspeed_zero3_enabled

from ..extras.logging import get_logger
from .utils.misc import find_all_linear_modules, find_expanded_modules
from .utils.quantization import QuantizationMethod
from .utils.unsloth import get_unsloth_peft_model, load_unsloth_peft_model

if TYPE_CHECKING:
<<<<<<< HEAD
    from transformers.modeling_utils import PreTrainedModel, AutoModelForVision2Seq
=======
    from transformers import PretrainedConfig, PreTrainedModel
>>>>>>> aa16ff62

    from ..hparams import FinetuningArguments, ModelArguments

logger = get_logger(__name__)


def init_adapter(
<<<<<<< HEAD
        model: "PreTrainedModel", model_args: "ModelArguments",
        finetuning_args: "FinetuningArguments",
        is_trainable: bool
=======
    config: "PretrainedConfig",
    model: "PreTrainedModel",
    model_args: "ModelArguments",
    finetuning_args: "FinetuningArguments",
    is_trainable: bool,
>>>>>>> aa16ff62
) -> "PreTrainedModel":
    r"""
    Initializes the adapters.

    Support full-parameter, freeze and LoRA training.

    Note that the trainable parameters must be cast to float32.
    """

    if (not is_trainable) and model_args.adapter_name_or_path is None:
        logger.info("Adapter is not found at evaluation, load the base model.")
        return model

    if finetuning_args.finetuning_type != "lora" and getattr(model, "quantization_method", None):
        raise ValueError("You can only use lora for quantized models.")

    if finetuning_args.finetuning_type == "full" and is_trainable:
        logger.info("Fine-tuning method: Full")
        if (not finetuning_args.pure_bf16) and (not finetuning_args.use_badam):
            model = model.float()

    if finetuning_args.finetuning_type == "freeze" and is_trainable:
        logger.info("Fine-tuning method: Freeze")
        num_layers = (
                getattr(model.config, "num_hidden_layers", None)
                or getattr(model.config, "num_layers", None)
                or getattr(model.config, "n_layer", None)
        )
        if not num_layers:
            raise ValueError("Current model does not support freeze tuning.")

        if finetuning_args.use_llama_pro:
            if num_layers % finetuning_args.num_layer_trainable != 0:
                raise ValueError(
                    "`num_layers` {} should be divisible by `num_layer_trainable` {}.".format(
                        num_layers, finetuning_args.num_layer_trainable
                    )
                )

            stride = num_layers // finetuning_args.num_layer_trainable
            trainable_layer_ids = range(stride - 1, num_layers + stride - 1, stride)
        elif finetuning_args.num_layer_trainable > 0:  # fine-tuning the last n layers if num_layer_trainable > 0
            trainable_layer_ids = range(num_layers - finetuning_args.num_layer_trainable, num_layers)
        else:  # fine-tuning the first n layers if num_layer_trainable < 0
            trainable_layer_ids = range(-finetuning_args.num_layer_trainable)

        freeze_modules = {"all"}
        for name, _ in model.named_modules():
            if ".0." in name:
                freeze_modules.add(name.split(".0.")[-1].split(".")[0])
            elif ".1." in name:  # MoD starts from layer 1
                freeze_modules.add(name.split(".1.")[-1].split(".")[0])

        trainable_layers = []
        for module_name in finetuning_args.name_module_trainable:
            if module_name not in freeze_modules:
                raise ValueError(
                    "Module {} is not found, please choose from {}".format(module_name, ", ".join(freeze_modules))
                )

            for idx in trainable_layer_ids:
                trainable_layers.append(".{:d}.{}".format(idx, module_name if module_name != "all" else ""))

        for name, param in model.named_parameters():
            if any(trainable_layer in name for trainable_layer in trainable_layers):
                if (not finetuning_args.pure_bf16) and (not finetuning_args.use_badam):
                    param.data = param.data.to(torch.float32)
            else:
                param.requires_grad_(False)

        logger.info("Set trainable layers: {}".format(",".join(map(str, trainable_layer_ids))))

    if finetuning_args.finetuning_type == "lora":
        logger.info("Fine-tuning method: {}".format("DoRA" if finetuning_args.use_dora else "LoRA"))
        adapter_to_resume = None

        if model_args.adapter_name_or_path is not None:
            is_mergeable = True
            if getattr(model, "quantization_method", None):  # merge lora in quantized model is unstable
                assert len(model_args.adapter_name_or_path) == 1, "Quantized model only accepts a single adapter."
                is_mergeable = False

            if is_deepspeed_zero3_enabled():
                assert len(model_args.adapter_name_or_path) == 1, "Cannot use multiple adapters in DeepSpeed ZeRO-3."
                is_mergeable = False

            if model_args.use_unsloth:
                assert len(model_args.adapter_name_or_path) == 1, "Unsloth model only accepts a single adapter."
                is_mergeable = False

            if (is_trainable and not finetuning_args.create_new_adapter) or (not is_mergeable):
                adapter_to_merge = model_args.adapter_name_or_path[:-1]
                adapter_to_resume = model_args.adapter_name_or_path[-1]
            else:
                adapter_to_merge = model_args.adapter_name_or_path

            for adapter in adapter_to_merge:
                model: "LoraModel" = PeftModel.from_pretrained(
                    model, adapter, offload_folder=model_args.offload_folder
                )
                model = model.merge_and_unload()

            if len(adapter_to_merge) > 0:
                logger.info("Merged {} adapter(s).".format(len(adapter_to_merge)))

            if adapter_to_resume is not None:  # resume lora training
                if model_args.use_unsloth:
                    model = load_unsloth_peft_model(config, model_args, is_trainable=is_trainable)
                else:
                    model = PeftModel.from_pretrained(
                        model,
                        adapter_to_resume,
                        is_trainable=is_trainable,
                        offload_folder=model_args.offload_folder,
                    )

        if is_trainable and adapter_to_resume is None:  # create new lora weights while training
            if len(finetuning_args.lora_target) == 1 and finetuning_args.lora_target[0] == "all":
                target_modules = find_all_linear_modules(model)
            else:
                target_modules = finetuning_args.lora_target

            if finetuning_args.use_llama_pro:
                target_modules = find_expanded_modules(model, target_modules, finetuning_args.num_layer_trainable)

            if (
                    finetuning_args.use_dora
                    and getattr(model, "quantization_method", None) is not None
                    and getattr(model, "quantization_method", None) != QuantizationMethod.BITS_AND_BYTES
            ):
                raise ValueError("DoRA is not compatible with PTQ-quantized models.")

            if model_args.resize_vocab and finetuning_args.additional_target is None:
                input_embeddings = model.get_input_embeddings()
                output_embeddings = model.get_output_embeddings()
                module_names = set()
                for name, module in model.named_modules():
                    if module in [input_embeddings, output_embeddings]:
                        module_names.add(name.split(".")[-1])

                finetuning_args.additional_target = module_names
                logger.warning("Vocab has been resized, add {} to trainable params.".format(",".join(module_names)))

            peft_kwargs = {
                "r": finetuning_args.lora_rank,
                "target_modules": target_modules,
                "lora_alpha": finetuning_args.lora_alpha,
                "lora_dropout": finetuning_args.lora_dropout,
                "use_rslora": finetuning_args.use_rslora,
                "modules_to_save": finetuning_args.additional_target,
            }

            if model_args.use_unsloth:
                model = get_unsloth_peft_model(model, model_args, peft_kwargs)
            else:
                lora_config = LoraConfig(
                    task_type=TaskType.CAUSAL_LM,
                    inference_mode=False,
                    use_dora=finetuning_args.use_dora,
                    **peft_kwargs,
                )
                model = get_peft_model(model, lora_config)

        if (not finetuning_args.pure_bf16) and (not finetuning_args.use_badam):
            for param in filter(lambda p: p.requires_grad, model.parameters()):
                param.data = param.data.to(torch.float32)

        if model_args.adapter_name_or_path is not None:
            logger.info("Loaded adapter(s): {}".format(",".join(model_args.adapter_name_or_path)))

    return model


def init_mm_adapter(
        model: "AutoModelForVision2Seq", model_args: "ModelArguments",
        finetuning_args: "FinetuningArguments",
        is_trainable: bool,
        use_clm=True,
) -> "AutoModelForVision2Seq":
    if finetuning_args.finetuning_type == "lora":
        logger.info("Fine-tuning method: {}".format("DoRA" if finetuning_args.use_dora else "LoRA"))
        adapter_to_resume = None

        if model_args.adapter_name_or_path is not None:
            is_mergeable = True
            if getattr(model, "quantization_method", None):  # merge lora in quantized model is unstable
                assert len(model_args.adapter_name_or_path) == 1, "Quantized model only accepts a single adapter."
                is_mergeable = False

            if is_deepspeed_zero3_enabled():
                assert len(model_args.adapter_name_or_path) == 1, "Cannot use multiple adapters in DeepSpeed ZeRO-3."
                is_mergeable = False

            if (is_trainable and not finetuning_args.create_new_adapter) or (not is_mergeable):
                adapter_to_merge = model_args.adapter_name_or_path[:-1]
                adapter_to_resume = model_args.adapter_name_or_path[-1]
            else:
                adapter_to_merge = model_args.adapter_name_or_path

            for adapter in adapter_to_merge:
                model: "LoraModel" = PeftModel.from_pretrained(
                    model, adapter, offload_folder=model_args.offload_folder
                )
                model = model.merge_and_unload()

            if len(adapter_to_merge) > 0:
                logger.info("Merged {} adapter(s).".format(len(adapter_to_merge)))

            if adapter_to_resume is not None:  # resume lora training
                model = PeftModel.from_pretrained(
                    model, adapter_to_resume, is_trainable=is_trainable, offload_folder=model_args.offload_folder
                )

        if is_trainable and adapter_to_resume is None:  # create new lora weights while training
            if len(finetuning_args.lora_target) == 1 and finetuning_args.lora_target[0] == "all":
                target_modules = find_all_linear_modules(model)
            else:
                target_modules = finetuning_args.lora_target

            if finetuning_args.use_llama_pro:
                target_modules = find_expanded_modules(model, target_modules, finetuning_args.num_layer_trainable)

            if (
                    finetuning_args.use_dora
                    and getattr(model, "quantization_method", None) is not None
                    and getattr(model, "quantization_method", None) != QuantizationMethod.BITS_AND_BYTES
            ):
                raise ValueError("DoRA is not compatible with PTQ-quantized models.")

            peft_kwargs = {
                "r": finetuning_args.lora_rank,
                "target_modules": target_modules,
                "lora_alpha": finetuning_args.lora_alpha,
                "lora_dropout": finetuning_args.lora_dropout,
                "use_rslora": finetuning_args.use_rslora,
                "modules_to_save": finetuning_args.additional_target,
            }

            if model_args.use_unsloth:
                from unsloth import FastLanguageModel  # type: ignore

                unsloth_peft_kwargs = {
                    "model": model,
                    "max_seq_length": model_args.model_max_length,
                    "use_gradient_checkpointing": "unsloth",
                }
                model = FastLanguageModel.get_peft_model(**peft_kwargs, **unsloth_peft_kwargs)
            else:
                if use_clm:
                    lora_config = LoraConfig(
                        task_type=TaskType.CAUSAL_LM,
                        inference_mode=False,
                        use_dora=finetuning_args.use_dora,
                        **peft_kwargs,
                    )
                else:
                    lora_config = LoraConfig(
                        inference_mode=False,
                        use_dora=finetuning_args.use_dora,
                        **peft_kwargs,
                    )
                model = get_peft_model(model, lora_config)

        if (not finetuning_args.pure_bf16) and (not finetuning_args.use_badam):
            for param in filter(lambda p: p.requires_grad, model.parameters()):
                param.data = param.data.to(torch.float32)

        if model_args.adapter_name_or_path is not None:
            logger.info("Loaded adapter(s): {}".format(",".join(model_args.adapter_name_or_path)))
    return model<|MERGE_RESOLUTION|>--- conflicted
+++ resolved
@@ -1,8 +1,7 @@
-from typing import TYPE_CHECKING, Union
+from typing import TYPE_CHECKING
 
 import torch
 from peft import LoraConfig, LoraModel, PeftModel, TaskType, get_peft_model
-from transformers import AutoModelForVision2Seq
 from transformers.integrations import is_deepspeed_zero3_enabled
 
 from ..extras.logging import get_logger
@@ -10,30 +9,22 @@
 from .utils.quantization import QuantizationMethod
 from .utils.unsloth import get_unsloth_peft_model, load_unsloth_peft_model
 
+
 if TYPE_CHECKING:
-<<<<<<< HEAD
-    from transformers.modeling_utils import PreTrainedModel, AutoModelForVision2Seq
-=======
-    from transformers import PretrainedConfig, PreTrainedModel
->>>>>>> aa16ff62
+    from transformers import PretrainedConfig, PreTrainedModel, AutoModelForVision2Seq
 
     from ..hparams import FinetuningArguments, ModelArguments
 
+
 logger = get_logger(__name__)
 
 
 def init_adapter(
-<<<<<<< HEAD
-        model: "PreTrainedModel", model_args: "ModelArguments",
-        finetuning_args: "FinetuningArguments",
-        is_trainable: bool
-=======
     config: "PretrainedConfig",
     model: "PreTrainedModel",
     model_args: "ModelArguments",
     finetuning_args: "FinetuningArguments",
     is_trainable: bool,
->>>>>>> aa16ff62
 ) -> "PreTrainedModel":
     r"""
     Initializes the adapters.
